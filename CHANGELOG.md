This is a markdown file, click Ctrl+Shift+V to view or click open preview.

# Changelog

All notable changes to this project will be documented in this file.  
This project adheres to [Semantic Versioning](https://semver.org).  
This changelog is based on [Keep a Changelog](https://keepachangelog.com/en/1.1.0/).

## [Unreleased]

### Added

<<<<<<< HEAD
- add unified key class for private and public keys
=======
- Add comprehensive Google-style docstrings to examples/account_create.py
>>>>>>> 3a089ec2
- add revenue generating topic tests/example
- add fee_schedule_key, fee_exempt_keys, custom_fees fields in TopicCreateTransaction, TopicUpdateTransaction, TopicInfo classes
- add CustomFeeLimit class
- TokenNftAllowance class
- TokenAllowance class
- HbarAllowance class
- HbarTransfer class
- AccountAllowanceApproveTransaction class
- AccountAllowanceDeleteTransaction class
- FileAppendTransaction class
- Documentation examples for Allowance Approve Transaction, Allowance Delete Transaction, and File Append Transaction
- Approved transfer support to TransferTransaction
- set_transaction_id() API to Transaction class
- Allowance examples (hbar_allowance.py, token_allowance.py, nft_allowance.py)

### Changed

- TransferTransaction refactored to use TokenTransfer and HbarTransfer classes instead of dictionaries
- Added checksum validation for TokenId
- Refactor examples/token_cancel_airdrop
- Refactor token creation examples for modularity and consistency
- Rearranged running_examples.md to be alphabetical

### Changed

- Refactor token_associate.py for better structure, add association verification query (#367)
- Refactored `examples/account_create.py` to improve modularity and readability (#363)
- Replace Hendrik Ebbers with Sophie Bulloch in the MAINTAINERS.md file
- Improved `CONTRIBUTING.md` by explaining the /docs folder structure and fixing broken hyperlinks.(#431)


### Fixed

- Incompatible Types assignment in token_transfer_list.py
- Corrected references to _require_not_frozen() and removed the surplus _is_frozen
- Removed duplicate static methods in `TokenInfo` class:
  - `_copy_msg_to_proto`
  - `_copy_key_if_present`
  - `_parse_custom_fees`
  Kept robust versions with proper docstrings and error handling.
- Add strict type hints to `TransactionGetReceiptQuery` (#420)

## [0.1.5] - 2025-09-25

### Added

- ScheduleSignTransaction class
- NodeUpdateTransaction class
- NodeDeleteTransaction class
- ScheduleDeleteTransaction class
- prng_number and prng_bytes properties in TransactionRecord
- PrngTransaction class
- ScheduleInfoQuery class
- ScheduleInfo class
- Exposed node_id property in `TransactionReceipt`
- NodeCreateTransaction class
- ScheduleId() class
- ScheduleCreateTransaction() class
- build_scheduled_body() in every transaction
- ContractDeleteTransaction class
- ContractExecuteTransaction class
- setMessageAndPay() function in StatefulContract
- AccountDeleteTransaction Class
- generate_proto.py
- Bumped Hedera proto version from v0.57.3 to v0.64.3
- Added `dev` and `lint` dependency groups as default in `pyproject.toml`
- EthereumTransaction class
- AccountId support for ECDSA alias accounts
- ContractId.to_evm_address() method for EVM compatibility
- consumeLargeData() function in StatefulContract
- example script for Token Airdrop
- added variables directly in the example script to reduce the need for users to supply extra environment variables.
- Added new `merge_conflicts.md` with detailed guidance on handling conflicts during rebase.
- Type hinting to /tokens, /transaction, /query, /consensus
- Linting to /tokens, /transaction, /query, /consensus
- Module docstrings in /tokens, /transaction, /query, /consensus
- Function docstrings in /tokens, /transaction, /query, /consensus

### Changed

- bump solo version to `v0.14`
- bump protobufs version to `v0.66.0`
- bump solo version to `v0.13`
- Extract \_build_proto_body() from build_transaction_body() in every transaction
- StatefulContract's setMessage() function designed with no access restrictions, allowing calls from any address
- bump solo version to `v0.12`
- Extract Ed25519 byte loading logic into private helper method `_from_bytes_ed25519()`
- Documentation structure updated: contents moved from `/documentation` to `/docs`.
- Switched Mirror Node endpoints used by SDK to secure ones instead of deprecated insecure endpoints (shut down on Aug 20th, see [Hedera blogpost](https://hedera.com/blog/updated-deprecation-of-the-insecure-hedera-consensus-service-hcs-mirror-node-endpoints))
- Update protobuf dependency from 5.28.1 to 5.29.1
- Update grpcio dependency from 1.68.1 to 1.71.2
- Updated `rebasing.md` with clarification on using `git reset --soft HEAD~<n>` where `<n>` specifies the number of commits to rewind.
- Calls in examples for PrivateKey.from_string_ed25519(os.getenv('OPERATOR_KEY')) to PrivateKey.from_string(os.getenv('OPERATOR_KEY')) to enable general key types
- Add CI tests across Python 3.10–3.12.
- kyc_status: Optional[TokenFreezeStatusProto] = None → kyc_status: Optional[TokenKycStatus] = None
- assert relationship.freeze_status == TokenFreezeStatus.FROZEN, f"Expected freeze status to be FROZEN, but got {relationship.freeze_status}" → assert relationship.freeze_status == TokenFreezeStatus.UNFROZEN, f"Expected freeze status to be UNFROZEN, but got {relationship.freeze_status}"

### Fixed

- Format account_create_transaction.py and add type hints
- Format account_balance.py and fix pylint issues
- Format account_delete_transaction.py and fix pylint issues
- Format account_id.py and fix pylint issues
- Format account_info.py and fix pylint issues
- Format account_update_transaction.py and fix pylint issues
- Unit test compatibility issues when running with UV package manager
- Type annotations in TokenRelationship class (kyc_status and freeze_status)
- Test assertions in test_executable.py using pytest match parameter
- Moved and renamed README_upstream.md to docs/sdk_developers/rebasing.md
- Invalid DRE Hex representation in examples/keys_private_ecdsa.py
- Windows malformed path using uv run generate_proto.py using as_posix()
- Changed README MIT license to Apache
- deprecated CamelCase instances in /examples such as TokenId and totalSupply to snake_case
- Invalid HEX representation and signature validation in keys_public_ecdsa.py
- Invalid signature verification for examples/keys_public_der.py
- Duplicate validation function in TokenCreate

### Removed

- Removed the old `/documentation` folder.
- Rebase command in README_upstream changed to just -S
- generate_proto.sh
- pkg_resources dependency in generate_proto.py

### Breaking API changes

- We have some changed imports and returns to maintain compatability in the proto bump

transaction_body_pb2.TransactionBody -> transaction_pb2.TransactionBody
contract_call_local_pb2.ContractFunctionResult -> contract_types_pb2.ContractFunctionResult
contract_call_local_pb2.ContractLoginfo -> contract_types_pb2.ContractLoginfo

- Removed init.py content in /tokens

**Changed imports**

- src/hiero_sdk_python/consensus/topic_message.py: from hiero_sdk_python import Timestamp → from hiero_sdk_python.timestamp import Timestamp
- src/hiero_sdk_python/query/topic_message_query.py: from hiero_sdk_python import Client → from hiero_sdk_python.client.client import Client
- src/hiero_sdk_python/tokens/**init**.py: content removed.
- src/hiero_sdk_python/tokens/token_info.py: from hiero_sdk_python.hapi.services.token_get_info_pb2 import TokenInfo as proto_TokenInfo → from hiero_sdk_python.hapi.services import token_get_info_pb2
- src/hiero_sdk_python/tokens/token_key_validation.py: from hiero_sdk_python.hapi.services → import basic_types_pb2
- src/hiero_sdk_python/tokens/token_kyc_status.py: from hiero_sdk_python.hapi.services.basic_types_pb2 import TokenKycStatus as proto_TokenKycStatus → from hiero_sdk_python.hapi.services import basic_types_pb2
- src/hiero_sdk_python/tokens/token_pause_status.py: from hiero_sdk_python.hapi.services.basic_types_pb2 import (TokenPauseStatus as proto_TokenPauseStatus,) → from hiero_sdk_python.hapi.services import basic_types_pb2
- src/hiero_sdk_python/tokens/token_pause_transaction.py: from hiero_sdk_python.hapi.services.token_pause_pb2 import TokenPauseTransactionBody → from hiero_sdk_python.hapi.services import token_pause_pb2, transaction_pb2
- from hiero_sdk_python.hapi.services.token_revoke_kyc_pb2 import TokenRevokeKycTransactionBody → from hiero_sdk_python.hapi.services import token_revoke_kyc_pb2, transaction_pb2
- src/hiero_sdk_python/tokens/token_update_nfts_transaction.py: from hiero_sdk_python.hapi.services.token_update_nfts_pb2 import TokenUpdateNftsTransactionBody → from hiero_sdk_python.hapi.services import token_update_nfts_pb2,transaction_pb2
- src/hiero_sdk_python/tokens/token_wipe_transaction.py: from hiero_sdk_python.hapi.services.token_wipe_account_pb2 import TokenWipeAccountTransactionBody → from hiero_sdk_python.hapi.services import token_wipe_account_pb2, transaction_pb2

## [0.1.4] - 2025-08-19

### Added

- CONTRIBUTING.md: expanded documentation detailing various contribution processes in a step-by-step way. Includes new sections: blog posts and support.
- README_upstream.md: documentation explaining how to rebase to main.

### Added

- Legacy ECDSA DER parse support
- documented private key from_string method behavior
- ContractInfo class
- ContractInfoQuery class
- ContractID check in PublicKey.\_from_proto() method
- PendingAirdropId Class
- PendingAirdropRecord Class
- TokenCancelAirdropTransaction Class
- AccountUpdateTransaction class
- ContractBytecodeQuery class
- SimpleStorage.bin-runtime
- Support for both .bin and .bin-runtime contract bytecode extensions in contract_utils.py
- ContractUpdateTransaction class

### Fixed

- missing ECDSA support in query.py and contract_create_transaction.py (was only creating ED25519 keys)
- Applied linting and code formatting across the consensus module
- fixed pip install hiero_sdk_python -> pip install hiero-sdk-python in README.md

### Breaking API changes

**We have several camelCase uses that will be deprecated → snake_case** Original aliases will continue to function, with a warning, until the following release.

#### In `token_info.py`

- tokenId → token_id
- totalSupply → total_supply
- isDeleted → is_deleted
- tokenType → token_type
- maxSupply → max_supply
- adminKey → admin_key
- kycKey → kyc_key
- freezeKey → freeze_key
- wipeKey → wipe_key
- supplyKey → supply_key
- defaultFreezeStatus → default_freeze_status
- defaultKycStatus → default_kyc_status
- autoRenewAccount → auto_renew_account
- autoRenewPeriod → auto_renew_period
- pauseStatus → pause_status
- supplyType → supply_type

#### In `nft_id.py`

- tokenId → token_id
- serialNumber → serial_number

#### In `transaction_receipt.py`

- tokenId → token_id
- topicId → topic_id
- accountId → account_id
- fileId → file_id

### Deprecated Additions

- logger.warn will be deprecated in v0.1.4. Please use logger.warning instead.
- get_logger method passing (name, level) will be deprecated in v0.1.4 for (level, name).

## [0.1.3] - 2025-07-03

### Added

- TokenType Class
- MAINTAINERS.md file
- Duration Class
- NFTTokenCreateTransaction Class
- TokenUnfreezeTransaction
- Executable Abstraction
- Logger
- Node Implementation
- Integration Tests across the board
- TokenWipeTransaction Class
- TokenNFTInfoQuery Class
- TokenInfo Class
- TokenRejectTransaction Class
- TokenUpdateNftsTransaction Class
- TokenInfoQuery Class
- TokenPauseTransaction Class
- TokenBurnTransaction Class
- TokenGrantKycTransaction Class
- TokenUpdateTransaction Class
- added Type hinting and initial methods to several modules
- TokenRevoceKycTransaction Class
- [Types Guide](hiero/hedera_sdk_python/documentation/sdk_developers/types.md)

- TransactionRecordQuery Class
- AccountInfoQuery Class

### Changed

- replace datetime.utcnow() with datetime.now(timezone.utc) for Python 3.10
- updated pr-checks.yml
- added add_require_frozen() to Transaction Base Class
- added NFT Transfer in TransferTransaction
- bumped solo-actions to latest release
- updated to/from_proto method to be protected
- Example scripts updated to be easily run form root
- README updated
- added PublicKey.from_proto to PublicKey class
- changed Query Class to have method get_cost
- SimpleContract and StatefulContract constructors to be payable
- added new_pending_airdrops to TransactionRecord Class
- Reorganized SDK developer documentation:
  - Renamed and moved `README_linting.md` to `linting.md`
  - Renamed and moved `README_types.md` to `types.md`
  - Renamed and moved `Commit_Signing.md` to `signing.md`
- Created `sdk_users` docs folder and renamed `examples/README.md` to `running_examples.md`
- Updated references and links accordingly

### Fixed

- fixed INVALID_NODE_ACCOUNT during node switching
- fixed ed25519 key ambiguity (PrivateKey.from_string -> PrivateKey.from_string_ed25519 in examples)

### Removed

- Redundant test.py file

## [0.1.2] - 2025-03-12

### Added

- NFTId Class

### Changed

- use SEC1 ECPrivateKey instead of PKCS#8

### Fixed

- PR checks
- misnamed parameter (ECDSASecp256k1=pub_bytes -> ECDSA_secp256k1=pub_bytes)

### Removed

- .DS_store file

## [0.1.1] – 2025-02-25

### Added

- RELEASE.md
- CONTRIBUTING.md

### Changed

- README now split into root README for project overview and /examples README for transaction types and syntax.
- Python version incremented from 3.9 to 3.10

### Removed

- pdm.lock & uv.lock file

## [0.1.0] - 2025-02-19

### Added

- Initial release of the Python SDK core functionality.
- Basic documentation on how to install and use the SDK.
- Example scripts illustrating setup and usage.

### Changed

- N/A

### Fixed

- N/A

### Removed

- N/A<|MERGE_RESOLUTION|>--- conflicted
+++ resolved
@@ -10,11 +10,8 @@
 
 ### Added
 
-<<<<<<< HEAD
 - add unified key class for private and public keys
-=======
 - Add comprehensive Google-style docstrings to examples/account_create.py
->>>>>>> 3a089ec2
 - add revenue generating topic tests/example
 - add fee_schedule_key, fee_exempt_keys, custom_fees fields in TopicCreateTransaction, TopicUpdateTransaction, TopicInfo classes
 - add CustomFeeLimit class
